--- conflicted
+++ resolved
@@ -312,13 +312,8 @@
               compacting: bool = None,
               deleting: bool = None,
               replicas: int = None,
-<<<<<<< HEAD
               acks: bool = True,
               config: Mapping[str, Any] = None) -> TopicT:
-=======
-              config: Mapping[str, Any] = None,
-              acks: bool = True) -> TopicT:
->>>>>>> 10637133
         return Topic(
             self,
             topics=topics,
