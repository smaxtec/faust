--- conflicted
+++ resolved
@@ -23,19 +23,13 @@
 from mode.utils.futures import StampedeWrapper
 from yarl import URL
 
+from faust.exceptions import ProducerSendError
 from faust.types import AppT, Message, RecordMetadata, TP
 from faust.types.transports import ConsumerT, ProducerT
 from faust.utils.kafka.protocol.admin import CreateTopicsRequest
+from faust.utils.termtable import logtable
 
 from . import base
-<<<<<<< HEAD
-=======
-from ..exceptions import ProducerSendError
-from ..types import AppT, Message, RecordMetadata, TP
-from ..types.transports import ConsumerT, ProducerT
-from ..utils.kafka.protocol.admin import CreateTopicsRequest
-from ..utils.termtable import logtable
->>>>>>> 04dbadc4
 
 __all__ = ['Consumer', 'Producer', 'Transport']
 
@@ -410,7 +404,7 @@
             return cast(Awaitable[RecordMetadata], await self._producer.send(
                 topic, value, key=key, partition=partition))
         except KafkaError as exc:
-            raise ProducerSendError(f'Error while sending: {exc}')
+            raise ProducerSendError(f'Error while sending: {exc}') from exc
 
     async def send_and_wait(
             self,
