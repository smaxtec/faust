# -*- coding: utf-8 -*-
"""Python Stream processing."""
# :copyright: (c) 2017-2020, Robinhood Markets, Inc.
#             All rights reserved.
# :license:   BSD (3 Clause), see LICENSE for more details.

# -- Faust is a Python stream processing library
# mainly used with Kafka, but is generic enough to be used for general
# agent and channel based programming.

# If you are here to read the code, we suggest you start with:
#
#  faust/app.py            - Faust Application
#  faust/channels.py       - Channels for communication.
#  faust/topics.py         - A topic is a named channel (e.g. a Kafka topic)
#  faust/streams.py        - The stream iterates over events in a channel.
#  faust/tables.py         - Data is stored in tables.
#  faust/agents.py         - Agents use all of the above.
# --- ~~~~~ ~ ~  ~           ~             ~   ~                   ~
import os
import re
import sys
import typing
from typing import Any, Mapping, NamedTuple, Optional, Sequence, Tuple

<<<<<<< HEAD
__version__ = "0.3.1rc32"
=======
__version__ = "0.4.1"
>>>>>>> fcb6b185
__author__ = "Robinhood Markets, Inc."
__contact__ = "schrohm@gmail.com, vpatki@wayfair.com"
__homepage__ = "https://github.com/faust-streaming/faust"
__docformat__ = "markdown"

# -eof meta-


class VersionInfo(NamedTuple):
    major: int
    minor: int
    micro: int
    releaselevel: str
    serial: str


version_info_t = VersionInfo  # XXX compat


# bumpversion can only search for {current_version}
# so we have to parse the version here.
_match = re.match(r"(\d+)\.(\d+).(\d+)(.+)?", __version__)
if _match is None:  # pragma: no cover
    raise RuntimeError("THIS IS A BROKEN RELEASE!")
_temp = _match.groups()
VERSION = version_info = VersionInfo(
    int(_temp[0]), int(_temp[1]), int(_temp[2]), _temp[3] or "", ""
)
del _match
del _temp
del re


# This is here to support setting the --datadir argument
# when executing a faust application module directly:
#    $ python examples/word_count.py
#
# When using the ``faust`` command, the entry point is controlled by
# .cli.base.cli.  It sets the F_DATADIR environment variable before the
# app is imported, which means that when the faust.app module is imported
# the App will have the correct default paths.
#
# However, when examples/word_count.py is executed the app is instantiated
# before the CLI, so we have to use this hack to to set the
# environment variable as early as possible.
#
# A side effect is that anything importing faust
# that also happens to have a '-D' argument in sys.argv will have the
# F_DATADIR environment variable set.  I think that's ok. [ask]
def _extract_arg_from_argv(  # pragma: no cover
    argv: Sequence[str] = sys.argv,
    *,
    shortopts: Tuple[str, ...] = (),
    longopts: Tuple[str, ...] = ("--datadir",),
) -> Optional[str]:
    for i, arg in enumerate(argv):  # pragma: no cover
        if arg in shortopts:
            try:
                value = argv[i + 1]
            except IndexError:
                import click

                raise click.UsageError(f"Missing value for {arg} option")
            return value
        if arg.startswith(longopts):  # pragma: no cover
            key, _, value = arg.partition("=")
            if not value:
                try:
                    value = argv[i + 1]
                except IndexError:
                    import click

                    raise click.UsageError(
                        f"Missing {key}! Did you mean --{key}=value?"
                    )
            return value
    return None


_datadir = (
    _extract_arg_from_argv(longopts=("--datadir",))
    or os.environ.get("FAUST_DATADIR")
    or os.environ.get("F_DATADIR")
)
if _datadir:  # pragma: no cover
    os.environ["FAUST_DATADIR"] = _datadir
_loop = (
    _extract_arg_from_argv(shortopts=("-L",), longopts=("--loop",))
    or os.environ.get("FAUST_LOOP")
    or os.environ.get("F_LOOP")
)
if _loop:  # pragma: no cover
    os.environ["FAUST_LOOP"] = _loop
    import mode.loop

    mode.loop.use(_loop)

# To ensure `import faust` executes quickly, this module imports
# attributes lazily. The next section provides static type checkers
# with information about the contents of this module.
if typing.TYPE_CHECKING:  # pragma: no cover
    from mode import Service, ServiceT  # noqa: E402

    from .agents import Agent  # noqa: E402
    from .app import App  # noqa: E402
    from .auth import GSSAPICredentials, SASLCredentials, SSLCredentials  # noqa: E402
    from .channels import Channel, ChannelT  # noqa: E402
    from .events import Event, EventT  # noqa: E402
    from .models import Model, ModelOptions, Record  # noqa: E402
    from .sensors import Monitor, Sensor  # noqa: E402
    from .serializers import Codec, Schema  # noqa: E402
    from .streams import Stream, StreamT, current_event  # noqa: E402
    from .tables.globaltable import GlobalTable  # noqa: E402
    from .tables.sets import SetGlobalTable, SetTable  # noqa: E402
    from .tables.table import Table  # noqa: E402
    from .topics import Topic, TopicT  # noqa: E402
    from .types.settings import Settings  # noqa: E402
    from .utils import uuid
    from .windows import (  # noqa: E402
        HoppingWindow,
        SlidingWindow,
        TumblingWindow,
        Window,
    )
    from .worker import Worker  # noqa: E402

__all__ = [
    "Agent",
    "App",
    "AppCommand",
    "Command",
    "Channel",
    "ChannelT",
    "Event",
    "EventT",
    "Model",
    "ModelOptions",
    "Record",
    "Monitor",
    "Schema",
    "Sensor",
    "SetTable",
    "SetGlobalTable",
    "Codec",
    "Schema",
    "Service",
    "ServiceT",
    "Stream",
    "StreamT",
    "current_event",
    "Table",
    "GlobalTable",
    "Topic",
    "TopicT",
    "GSSAPICredentials",
    "SASLCredentials",
    "SSLCredentials",
    "Settings",
    "HoppingWindow",
    "TumblingWindow",
    "SlidingWindow",
    "Window",
    "Worker",
    "uuid",
]

# Lazy loading.
# - See werkzeug/__init__.py for the rationale behind this.
from types import ModuleType  # noqa

all_by_module: Mapping[str, Sequence[str]] = {
    "faust.agents": ["Agent"],
    "faust.app": ["App"],
    "faust.channels": ["Channel", "ChannelT"],
    "faust.events": ["Event", "EventT"],
    "faust.models": ["ModelOptions", "Record"],
    "faust.sensors": ["Monitor", "Sensor"],
    "faust.serializers": ["Codec", "Schema"],
    "faust.streams": [
        "Stream",
        "StreamT",
        "current_event",
    ],
    "faust.tables.globaltable": ["GlobalTable"],
    "faust.tables.sets": ["SetTable", "SetGlobalTable"],
    "faust.tables.table": ["Table"],
    "faust.topics": ["Topic", "TopicT"],
    "faust.auth": [
        "GSSAPICredentials",
        "SASLCredentials",
        "SSLCredentials",
    ],
    "faust.types.settings": ["Settings"],
    "faust.windows": [
        "HoppingWindow",
        "TumblingWindow",
        "SlidingWindow",
        "Window",
    ],
    "faust.worker": ["Worker"],
    "faust.utils": ["uuid"],
    "mode.services": ["Service", "ServiceT"],
}

object_origins = {}
for module, items in all_by_module.items():
    for item in items:
        object_origins[item] = module


class _module(ModuleType):
    """Customized Python module."""

    standard_package_vars = [
        "__file__",
        "__path__",
        "__doc__",
        "__all__",
        "__docformat__",
        "__name__",
        "__path__",
        "VERSION",
        "VersionInfo",
        "version_info",
        "__package__",
        "__version__",
        "__author__",
        "__contact__",
        "__homepage__",
        "__docformat__",
    ]

    def __getattr__(self, name: str) -> Any:
        if name in object_origins:
            module = __import__(object_origins[name], None, None, [name])
            for extra_name in all_by_module[module.__name__]:
                setattr(self, extra_name, getattr(module, extra_name))
            return getattr(module, name)
        return ModuleType.__getattribute__(self, name)

    def __dir__(self) -> Sequence[str]:
        return sorted(list(new_module.__all__) + self.standard_package_vars)


# keep a reference to this module so that it's not garbage collected
old_module = sys.modules[__name__]

new_module = sys.modules[__name__] = _module(__name__)
new_module.__dict__.update(
    {
        "__file__": __file__,
        "__path__": __path__,  # type: ignore
        "__doc__": __doc__,
        "__all__": tuple(object_origins),
        "__version__": __version__,
        "__author__": __author__,
        "__contact__": __contact__,
        "__homepage__": __homepage__,
        "__docformat__": __docformat__,
        "__package__": __package__,
        "VersionInfo": VersionInfo,
        "version_info_t": version_info_t,
        "version_info": version_info,
        "VERSION": VERSION,
    }
)<|MERGE_RESOLUTION|>--- conflicted
+++ resolved
@@ -23,11 +23,7 @@
 import typing
 from typing import Any, Mapping, NamedTuple, Optional, Sequence, Tuple
 
-<<<<<<< HEAD
-__version__ = "0.3.1rc32"
-=======
 __version__ = "0.4.1"
->>>>>>> fcb6b185
 __author__ = "Robinhood Markets, Inc."
 __contact__ = "schrohm@gmail.com, vpatki@wayfair.com"
 __homepage__ = "https://github.com/faust-streaming/faust"
